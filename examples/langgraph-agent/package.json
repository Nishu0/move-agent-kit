--- conflicted
+++ resolved
@@ -1,5 +1,4 @@
 {
-<<<<<<< HEAD
 	"name": "langgraph-agent",
 	"version": "1.0.0",
 	"description": "",
@@ -22,33 +21,7 @@
 		"agent-twitter-client": "^0.0.18",
 		"dotenv": "^16.4.7",
 		"test-agent-kit": "^0.0.6",
-		"zod": "^3.24.2"
+		"zod": "^3.24.2",
+		"zod-to-json-schema": "^3.24.1"
 	}
-=======
-  "name": "langgraph-agent",
-  "version": "1.0.0",
-  "description": "",
-  "main": "index.js",
-  "scripts": {
-    "test": "echo \"Error: no test specified\" && exit 1"
-  },
-  "keywords": [],
-  "author": "",
-  "license": "ISC",
-  "devDependencies": {
-    "@types/node": "^22.10.7",
-    "typescript": "^5.7.3"
-  },
-  "dependencies": {
-    "@aptos-labs/ts-sdk": "^1.33.1",
-    "@langchain/anthropic": "^0.3.11",
-    "@langchain/core": "^0.3.30",
-    "@langchain/langgraph": "^0.2.40",
-    "agent-twitter-client": "^0.0.18",
-    "dotenv": "^16.4.7",
-    "test-agent-kit": "^0.0.6",
-    "zod": "^3.24.2",
-    "zod-to-json-schema": "^3.24.1"
-  }
->>>>>>> 754b32aa
 }