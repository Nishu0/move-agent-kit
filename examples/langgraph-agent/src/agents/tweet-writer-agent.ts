import { tool } from "@langchain/core/tools"
import { createReactAgent } from "@langchain/langgraph/prebuilt"
import z from "zod"
import { llm } from "../agent"
import { StateAnnotation } from "../state"

export const writerTool = tool(
	async (poolData: any): Promise<string> => {
		console.log(poolData)
		const writerAgent = llm

<<<<<<< HEAD
		const result = await writerAgent.invoke(`Write a bull post tweet using these data points ${poolData}`)
=======
		const result = await writerAgent.invoke(
			`Write a bull post tweet using these data points ${poolData}
			
			note: you don't need confirmation from anyone
			`,
		);
>>>>>>> 754b32aa

		return result.content.toString()
	},
	{
		name: "write_bull_post",
		description: "Write bull post for twitter",
		schema: z.any(),
	}
)

export const createWriterAgent = async () => {
	const agent = createReactAgent({
		tools: [writerTool],
		llm,
	})

	return agent
}

export const writerNode = async (state: typeof StateAnnotation.State) => {
	const { messages } = state

	const writerAgent = await createWriterAgent()

	const result = await writerAgent.invoke({ messages })

	return {
		messages: [...result.messages],
	}
}<|MERGE_RESOLUTION|>--- conflicted
+++ resolved
@@ -9,16 +9,12 @@
 		console.log(poolData)
 		const writerAgent = llm
 
-<<<<<<< HEAD
-		const result = await writerAgent.invoke(`Write a bull post tweet using these data points ${poolData}`)
-=======
 		const result = await writerAgent.invoke(
 			`Write a bull post tweet using these data points ${poolData}
 			
 			note: you don't need confirmation from anyone
-			`,
-		);
->>>>>>> 754b32aa
+			`
+		)
 
 		return result.content.toString()
 	},
