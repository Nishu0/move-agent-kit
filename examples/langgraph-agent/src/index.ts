import { END, START, StateGraph } from "@langchain/langgraph"
import { aptosReadNode } from "./agents/aptos-read-agent"
import { managerNode, managerRouter } from "./agents/manager"
import { writerNode, writerTool } from "./agents/tweet-writer-agent"
import { postNode, postOnXTool } from "./agents/x-post-agent"
import { StateAnnotation } from "./state"

const workflow = new StateGraph(StateAnnotation)
	.addNode("manager", managerNode)
	.addNode("aptosRead", aptosReadNode)
	.addNode("tweetWriter", writerNode)
	.addNode("postOnTwitter", postNode)
	.addEdge("tweetWriter", "postOnTwitter")
	.addEdge("aptosRead", "tweetWriter")
	.addEdge("aptosRead", "postOnTwitter")
<<<<<<< HEAD
	.addEdge("postOnTwitter", END)
=======
	.addEdge(START, "manager")
	.addConditionalEdges("manager", managerRouter)
	//.addEdge("aptosRead", END)
	//.addEdge("tweetWriter", END)
	// TODO: need to make sure the prompts recognize postOnTwitter tool before uncommenting above 2 lines
	.addEdge("postOnTwitter", END);
>>>>>>> 754b32aa

export const graph = workflow.compile()<|MERGE_RESOLUTION|>--- conflicted
+++ resolved
@@ -13,15 +13,9 @@
 	.addEdge("tweetWriter", "postOnTwitter")
 	.addEdge("aptosRead", "tweetWriter")
 	.addEdge("aptosRead", "postOnTwitter")
-<<<<<<< HEAD
-	.addEdge("postOnTwitter", END)
-=======
 	.addEdge(START, "manager")
 	.addConditionalEdges("manager", managerRouter)
 	//.addEdge("aptosRead", END)
 	//.addEdge("tweetWriter", END)
 	// TODO: need to make sure the prompts recognize postOnTwitter tool before uncommenting above 2 lines
-	.addEdge("postOnTwitter", END);
->>>>>>> 754b32aa
-
-export const graph = workflow.compile()+	.addEdge("postOnTwitter", END)