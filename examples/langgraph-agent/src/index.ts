import { END, START, StateGraph } from "@langchain/langgraph"
import { aptosReadNode } from "./agents/aptos-read-agent"
import { managerNode, managerRouter } from "./agents/manager"
import { writerNode, writerTool } from "./agents/tweet-writer-agent"
import { postNode, postOnXTool } from "./agents/x-post-agent"
import { StateAnnotation } from "./state"

const workflow = new StateGraph(StateAnnotation)
	.addNode("manager", managerNode)
	.addNode("aptosRead", aptosReadNode)
	.addNode("tweetWriter", writerNode)
	.addNode("postOnTwitter", postNode)
	.addEdge("tweetWriter", "postOnTwitter")
	.addEdge("aptosRead", "tweetWriter")
	.addEdge("aptosRead", "postOnTwitter")
	.addEdge(START, "manager")
	.addConditionalEdges("manager", managerRouter)
	//.addEdge("aptosRead", END)
	//.addEdge("tweetWriter", END)
	// TODO: need to make sure the prompts recognize postOnTwitter tool before uncommenting above 2 lines
<<<<<<< HEAD
	.addEdge("postOnTwitter", END)

export const graph = workflow.compile()
=======
	.addEdge("postOnTwitter", END)
>>>>>>> 3dc98d18
<|MERGE_RESOLUTION|>--- conflicted
+++ resolved
@@ -18,10 +18,7 @@
 	//.addEdge("aptosRead", END)
 	//.addEdge("tweetWriter", END)
 	// TODO: need to make sure the prompts recognize postOnTwitter tool before uncommenting above 2 lines
-<<<<<<< HEAD
 	.addEdge("postOnTwitter", END)
 
-export const graph = workflow.compile()
-=======
-	.addEdge("postOnTwitter", END)
->>>>>>> 3dc98d18
+
+export const graph = workflow.compile()