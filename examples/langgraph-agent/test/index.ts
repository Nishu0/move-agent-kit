--- conflicted
+++ resolved
@@ -2,33 +2,31 @@
 import { graph } from "../src"
 
 const testBullPost = async () => {
-	const result = await graph.invoke({
-<<<<<<< HEAD
-		messages: [
-			new HumanMessage("Get USDT pool details on joule and create a bull post for it and post it on twitter yourself"),
-		],
-=======
-		messages: [new HumanMessage("You need to post on twitter using your account about Joule finance USDT Pool details which u can fetch")]
-	}, {
-		recursionLimit: 50
->>>>>>> 754b32aa
-	})
+	const result = await graph.invoke(
+		{
+			messages: [
+				new HumanMessage(
+					"You need to post on twitter using your account about Joule finance USDT Pool details which u can fetch"
+				),
+			],
+		},
+		{
+			recursionLimit: 50,
+		}
+	)
 
 	console.log(result)
 
-<<<<<<< HEAD
-main()
-	.then()
-	.catch((e) => console.log(e))
-=======
-	const messages = result.messages.map(msg => ({ role: msg.response_metadata.role, content: msg.content }))
+	const messages = result.messages.map((msg) => ({
+		role: msg.response_metadata.role,
+		content: msg.content,
+	}))
 
-	for(const msg of messages) {
+	for (const msg of messages) {
 		console.log(`${msg.role}: ${msg.content}`)
 		console.log()
 		console.log()
 		console.log()
 		console.log("---------------")
 	}
-}
->>>>>>> 754b32aa
+}